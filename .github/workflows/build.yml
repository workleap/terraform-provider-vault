--- conflicted
+++ resolved
@@ -77,11 +77,7 @@
           MSSQL_URL: "sqlserver://sa:${{ secrets.MSSQL_SA_PASSWORD }}@mssql:1433"
           POSTGRES_URL: "postgres://postgres:secret@postgres:5432/database?sslmode=disable"
         run: |
-<<<<<<< HEAD
-          make testacc-ent TESTARGS='-v' SKIP_MSSQL_MULTI_CI=true SKIP_RAFT_TESTS=true SKIP_VAULT_NEXT_TESTS=true
-=======
-          make testacc-ent TESTARGS='-test.v -test.parallel=10' SKIP_MSSQL_MULTI_CI=true SKIP_RAFT_TESTS=true
->>>>>>> 90352edf
+          make testacc-ent TESTARGS='-test.v -test.parallel=10' SKIP_MSSQL_MULTI_CI=true SKIP_RAFT_TESTS=true SKIP_VAULT_NEXT_TESTS=true
       - name: "Generate Vault API Path Coverage Report"
         run: |
           go run cmd/coverage/main.go -openapi-doc=./testdata/openapi.json